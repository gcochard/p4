# p4
p4 is a tiny utility library for dealing with Perforce. Since Perforce sets all files in its workspace as read-only, and expects you to check out any file before editing, automated build processes and whatnot can stumble when trying to write to the file system. This library gives you a simple module to get Perforce out of the way.

## Installation
Get the module from NPM
```shell
$ npm install p4 --save
```
Include it in your project
```javascript
var p4 = require("p4");
```

## API Reference
### p4.edit(path, done)
Tell Perforce to open a file for editing
```javascript
p4.edit("output.css", function(err, stdout) {
    if(err) console.error(err.message);
    console.log(stdout);
});
```

### p4.add(path, done)
Tell Perforce to add a file to the default pending changelist
```javascript
p4.add("output.css", function(err, stdout) {
    if(err) console.error(err.message);
    console.log(stdout);
});
```

### p4.smartEdit(path, done)
Start by asking Perforce (nicely) to open a file for editing. If that doesn't work, try adding the file.

This is really meant to be a catch-all for automated output from tools. If you're generating files, there's a good chance that they don't exist yet in the workspace, but they might.

>Note: Since you're sending requests to your Perforce server with each of these commands, don't just run this willy-nilly on every file in your project or something silly like that.

```javascript
p4.smartEdit("output.css", function(err, stdout) {
    if(err) console.error(err.message);
    console.log(stdout);
});
```

<<<<<<< HEAD
### p4.run(command, [args], done) ###
Run an arbitrary command with or without args against the Perforce server.
```javascript
p4.run("info", done(err, stdout){
    if(err) {
        return console.error(err.message);
    }

    console.log(stdout);
});
```
=======
### p4.run(command, args, done)
Run a command directly, rather than through a proxying function. You can use this to call arbitrary commands, but if you find yourself using this often, feel free to submit a pull request updating the API or an issue describing the command and what you'd like to see returned.

```javascript
p4.run("edit", "path/to/file", function(err, stdout) {
    if(err) console.error(err.message);
    console.log(stdout);
});
``` 
>>>>>>> 373b769c
<|MERGE_RESOLUTION|>--- conflicted
+++ resolved
@@ -44,20 +44,7 @@
 });
 ```
 
-<<<<<<< HEAD
-### p4.run(command, [args], done) ###
-Run an arbitrary command with or without args against the Perforce server.
-```javascript
-p4.run("info", done(err, stdout){
-    if(err) {
-        return console.error(err.message);
-    }
-
-    console.log(stdout);
-});
-```
-=======
-### p4.run(command, args, done)
+### p4.run(command, [args], done)
 Run a command directly, rather than through a proxying function. You can use this to call arbitrary commands, but if you find yourself using this often, feel free to submit a pull request updating the API or an issue describing the command and what you'd like to see returned.
 
 ```javascript
@@ -65,5 +52,4 @@
     if(err) console.error(err.message);
     console.log(stdout);
 });
-``` 
->>>>>>> 373b769c
+```